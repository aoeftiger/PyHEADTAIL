--- conflicted
+++ resolved
@@ -36,6 +36,7 @@
         self.mass = mass
 
         self.n_macroparticles = n_macroparticles
+
         self.n_particles_per_mp = n_particles_per_mp
 
         for phase_space in phase_space_generators:
@@ -111,26 +112,6 @@
         return cls(n_macroparticles, charge, gamma, mass, n_particles_per_mp,
                    [uniformx, uniformy, uniformz])
 
-<<<<<<< HEAD
-        return particles
-    
-    @classmethod
-    def as_custom(cls, charge, gamma, mass, n_particles_per_mp, x, xp, y, yp, z, zp):
-
-		assert(len(x) == len(xp) == len(y) == len(yp) == len(z) == len(zp))
-
-		n_macroparticles = len(x) 
-		particles = cls(n_macroparticles, charge, gamma, mass, n_particles_per_mp)
-
-		particles.x = x.copy()
-		particles.xp = xp.copy()
-		particles.y = y.copy()
-		particles.yp = yp.copy()
-		particles.z = z.copy()
-		particles.zp = zp.copy()
-
-		return particles
-=======
     @classmethod
     def as_uniformXYzeroZp(cls, n_macroparticles, charge, gamma, intensity, mass,
                             x_min, x_max, y_min, y_max):
@@ -138,7 +119,6 @@
         particles = cls.as_uniformXY(n_macroparticles, charge, gamma, intensity, mass,
                                      x_min, x_max, y_min, y_max)
         particles.zp = 0.*particles.x
->>>>>>> 8fe607db
 
         return particles
 
