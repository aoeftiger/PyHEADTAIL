--- conflicted
+++ resolved
@@ -20,15 +20,6 @@
 
     '''
 
-<<<<<<< HEAD
-    def __init__(self, macroparticlenumber, particlenumber_per_mp,
-                 charge, mass, circumference, gamma, coords_n_momenta_dict={},
-                 *args, **kwargs):
-        '''The dictionary coords_n_momenta_dict contains the coordinate
-        and conjugate momenta names and assigns to each the
-        corresponding array.
-        e.g.: coords_n_momenta_dict = {'x': array(..), 'xp': array(..)}
-=======
     def __init__(self, macroparticlenumber, particlenumber_per_mp, charge,
                  mass, circumference, gamma, coords_n_momenta_dict={},
                  bunch_id=0, **kwargs):
@@ -36,55 +27,34 @@
         momenta names and assigns to each the corresponding array.  e.g.:
         coords_n_momenta_dict = {'x': array(..), 'xp': array(..)}
 
->>>>>>> b5aefc5d
         '''
         self.macroparticlenumber = macroparticlenumber
         self.particlenumber_per_mp = particlenumber_per_mp
 
-<<<<<<< HEAD
-        self.charge = charge
-        self.mass = mass
-
-        self.charge_per_mp = particlenumber_per_mp * charge
-=======
         self.mass = mass
         self.gamma = gamma
         self.charge = charge
->>>>>>> b5aefc5d
 
         self.charge_per_mp = particlenumber_per_mp * charge
         self.circumference = circumference
 
         '''Dictionary of SliceSet objects which are retrieved via
-<<<<<<< HEAD
-        self.get_slices(slicer) by a client. Each SliceSet is recorded only once
-        for a specific longitudinal state of Particles.  Any longitudinal
-        trackers (or otherwise modifying elements) should clean the saved
-        SliceSet dictionary via self.clean_slices().
-=======
         self.get_slices(slicer) by a client. Each SliceSet is recorded only
         once for a specific longitudinal state of Particles. Any longitudinal
         trackers (or otherwise modifying elements) should clean the saved
         SliceSet dictionary via self.clean_slices().
 
->>>>>>> b5aefc5d
         '''
         self._slice_sets = {}
 
         '''Set of coordinate and momentum attributes of this Particles instance.
-<<<<<<< HEAD
-=======
-
->>>>>>> b5aefc5d
+
         '''
         self.coords_n_momenta = set()
 
         '''ID of particles in order to keep track of single entries in the coordinate
         and momentum arrays.
-<<<<<<< HEAD
-=======
-
->>>>>>> b5aefc5d
+
         '''
         self.id = arange(1, self.macroparticlenumber + 1, dtype=np.int32)
         self.bunch_id = np.ones(
@@ -92,14 +62,11 @@
 
         self.update(coords_n_momenta_dict)
 
-<<<<<<< HEAD
-=======
         z_delay = kwargs.pop('z_delay', None)
         if z_delay and hasattr(self, 'z'):
             self.z += -self.mean_z()
             self.z += z_delay
 
->>>>>>> b5aefc5d
     @property
     def intensity(self):
         return self.particlenumber_per_mp * self.macroparticlenumber
@@ -203,24 +170,22 @@
         '''Return a list Particles object with the different slices.  The last element
         of the list contains particles not assigned to any slice.
 
-        include_non_sliced : {'always', 'never', 'if_any'}, optional 'always':
-        extra element in the list with particles not belonging to any slice is
-        always inserted (it can be empty).  'never': extra element in the list
-        with particles not belonging to any slice is never inserted.  'if_any':
-        extra element in the list with particles not belonging to any slice is
-        inserted only if such particles exist.
-
+        include_non_sliced : {'always', 'never', 'if_any'}, optional
+        'always':
+          extra element in the list with particles not belonging to any slice
+          is always inserted (it can be empty).
+        'never':
+          extra element in the list with particles not belonging to any slice
+          is never inserted.
+        'if_any':
+          extra element in the list with particles not belonging to any slice
+          is inserted only if such particles exist.
         '''
 
         if include_non_sliced not in ['if_any', 'always', 'never']:
-<<<<<<< HEAD
-                raise ValueError("include_non_sliced=%s is not valid!\n"%include_non_sliced+
-                                                "Possible values are {'always', 'never', 'if_any'}" )
-=======
             raise ValueError("include_non_sliced={:s} is not valid!\n".format(
                 include_non_sliced) +
                 "Possible values are {'always', 'never', 'if_any'}")
->>>>>>> b5aefc5d
 
         slices = self.get_slices(slicer, *args, **kwargs)
         self_coords_n_momenta_dict = self.get_coords_n_momenta_dict()
@@ -253,14 +218,6 @@
         # handle unsliced
         if include_non_sliced is not 'never':
             ix = slices.particles_outside_cuts
-<<<<<<< HEAD
-            if len(ix)>0 or include_non_sliced is 'always':
-                slice_object = Particles(macroparticlenumber=len(ix),
-                    particlenumber_per_mp=self.particlenumber_per_mp, charge=self.charge,
-                    mass=self.mass, circumference=self.circumference, gamma=self.gamma, coords_n_momenta_dict={})
-                for coord in self_coords_n_momenta_dict.keys():
-                        slice_object.update({coord: self_coords_n_momenta_dict[coord][ix]})
-=======
             if len(ix) > 0 or include_non_sliced is 'always':
                 slice_object = Particles(
                     macroparticlenumber=len(ix),
@@ -273,7 +230,6 @@
                     else:
                         slice_object.reference({coord: array[ix]})
 
->>>>>>> b5aefc5d
                 slice_object.id[:] = self.id[ix]
                 slice_object.slice_info = 'unsliced'
                 slice_object_list.append(slice_object)
@@ -367,29 +323,18 @@
 
     def __add__(self, other):
         '''Merges two beams.
-<<<<<<< HEAD
-                '''
-        #print 'Checks still to be added!!!!!!'
-=======
 
         '''
         # print 'Checks still to be added!!!!!!'
->>>>>>> b5aefc5d
 
         self_coords_n_momenta_dict = self.get_coords_n_momenta_dict()
         other_coords_n_momenta_dict = other.get_coords_n_momenta_dict()
 
-<<<<<<< HEAD
-        result = Particles(macroparticlenumber=self.macroparticlenumber+other.macroparticlenumber,
-                    particlenumber_per_mp=self.particlenumber_per_mp, charge=self.charge,
-                                        mass=self.mass, circumference=self.circumference, gamma=self.gamma, coords_n_momenta_dict={})
-=======
         result = Particles(
             macroparticlenumber=self.macroparticlenumber+other.macroparticlenumber,
             particlenumber_per_mp=self.particlenumber_per_mp, charge=self.charge,
 	    mass=self.mass, circumference=self.circumference, gamma=self.gamma,
             coords_n_momenta_dict={})
->>>>>>> b5aefc5d
 
         for coord in self_coords_n_momenta_dict.keys():
             # setattr(result, coord, np.concatenate(
