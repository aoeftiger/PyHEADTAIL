'''
Created on 06.01.2014

@author: Kevin Li, Hannes Bartosik
'''


import numpy as np


from random import sample
import cobra_functions.stats as cp


class Slices(object):
    '''
    classdocs
    '''

    def __init__(self, n_slices, nsigmaz=None, mode='const_space', z_cuts=None):
        '''
        Constructor
        '''
        self.nsigmaz = nsigmaz
        self.mode = mode

        self.mean_x = np.zeros(n_slices)
        self.mean_xp = np.zeros(n_slices)
        self.mean_y = np.zeros(n_slices)
        self.mean_yp = np.zeros(n_slices)
        self.mean_dz = np.zeros(n_slices)
        self.mean_dp = np.zeros(n_slices)
        self.sigma_x = np.zeros(n_slices)
        self.sigma_y = np.zeros(n_slices)
        self.sigma_dz = np.zeros(n_slices)
        self.sigma_dp = np.zeros(n_slices)
        self.epsn_x = np.zeros(n_slices)
        self.epsn_y = np.zeros(n_slices)
        self.epsn_z = np.zeros(n_slices)

        # self.n_macroparticles = np.zeros(n_slices, dtype=int)
        # self.z_bins = np.zeros(n_slices + 1)
        # self.static_slices = False

        if z_cuts:
            z_cut_tail, z_cut_head = z_cuts
            self.z_bins = np.linspace(z_cut_tail, z_cut_head, self.n_slices + 1)
            self.z_centers = self.z_bins[:-1] + (self.z_bins[1:] - self.z_bins[:-1]) / 2.
            self.z_cut_tail, self.z_cut_head = z_cut_tail, z_cut_head

    @property
    def n_slices(self):

        return len(self.mean_x)

    def _set_longitudinal_cuts(self, bunch):

        if self.nsigmaz == None:
            z_cut_tail = bunch.z[0]
            z_cut_head = bunch.z[-1 - bunch.n_macroparticles_lost]
        else:
<<<<<<< HEAD
            sigma_dz = cp.std(bunch.dz[:bunch.n_macroparticles - bunch.n_macroparticles_lost])
            cutleft = -nsigmaz * sigma_dz
            cutright = nsigmaz * sigma_dz
        return cutleft, cutright

class SliceUpdater(object):
    """
        rebinning of slices in bunch
    """

    # TODO: move update_slices() from class Bunch to Slices
    def track(self, bunch):
        bunch.update_slices()
=======
            mean_z = cp.mean(bunch.z[:bunch.n_macroparticles - bunch.n_macroparticles_lost])
            sigma_z = cp.std(bunch.z[:bunch.n_macroparticles - bunch.n_macroparticles_lost])
            z_cut_tail = mean_z - self.nsigmaz * sigma_z
            z_cut_head = mean_z + self.nsigmaz * sigma_z

        return z_cut_tail, z_cut_head

    # @profile
    def _slice_constant_space(self, bunch):

        # sort particles according to dz (this is needed for correct functioning of bunch.compute_statistics)
        bunch.sort_particles()

        # 1. z-bins
        try:
            z_cut_tail, z_cut_head = self.z_cut_tail, self.z_cut_head
        except AttributeError:
            z_cut_tail, z_cut_head = self._set_longitudinal_cuts(bunch)
            self.z_bins = np.linspace(z_cut_tail, z_cut_head, self.n_slices + 1) # more robust than arange, to reach z_cut_head exactly
            self.z_centers = self.z_bins[:-1] + (self.z_bins[1:] - self.z_bins[:-1]) / 2.

        n_macroparticles_alive = bunch.n_macroparticles - bunch.n_macroparticles_lost
        self.n_cut_tail = +np.searchsorted(bunch.z[:n_macroparticles_alive], z_cut_tail)
        self.n_cut_head = -np.searchsorted(bunch.z[:n_macroparticles_alive], z_cut_head) + n_macroparticles_alive

        # 2. n_macroparticles
        z_bins_all = np.hstack((bunch.z[0], self.z_bins, bunch.z[n_macroparticles_alive - 1]))
        first_index_in_bin = np.searchsorted(bunch.z[:n_macroparticles_alive], z_bins_all)
        if (self.z_bins[-1] in bunch.z[:n_macroparticles_alive]): first_index_in_bin[-1] += 1
        self.z_index = first_index_in_bin[1:-1]

        # first_index_in_bin = np.searchsorted(bunch.z[:n_macroparticles_alive], self.z_bins)
        # self.z_index = first_index_in_bin

        # self.n_macroparticles = np.diff(first_index_in_bin)
        # print self.n_macroparticles

        self.n_macroparticles = np.diff(first_index_in_bin)[1:-1]

        # .in_slice indicates in which slice the particle is (needed for wakefields)
        # bunch.set_in_slice(index_after_bin_edges)

    def _slice_constant_charge(self, bunch):

        # sort particles according to dz (this is needed for correct functioning of bunch.compute_statistics)
        bunch.sort_particles()

        # try:
        #     z_cut_tail, z_cut_head = self.z_cut_tail, self.z_cut_head
        # except AttributeError:
        z_cut_tail, z_cut_head = self._set_longitudinal_cuts(bunch)

        n_macroparticles_alive = bunch.n_macroparticles - bunch.n_macroparticles_lost
        self.n_cut_tail = +np.searchsorted(bunch.z[:n_macroparticles_alive], z_cut_tail)
        self.n_cut_head = -np.searchsorted(bunch.z[:n_macroparticles_alive], z_cut_head) + n_macroparticles_alive

        # 1. n_macroparticles - distribute macroparticles uniformly along slices
        q0 = n_macroparticles_alive - self.n_cut_tail - self.n_cut_head
        ix = sample(range(self.n_slices), q0 % self.n_slices)
        self.n_macroparticles[:] = q0 // self.n_slices
        self.n_macroparticles[ix] += 1

        # 2. z-bins
        # Get indices of the particles defining the bin edges
        n_macroparticles_all = np.hstack((self.n_cut_tail, self.n_macroparticles, self.n_cut_head))
        first_index_in_bin = np.cumsum(n_macroparticles_all)
        self.z_index = first_index_in_bin[:-1]

        self.z_bins = (bunch.z[self.z_index - 1] + bunch.z[self.z_index]) / 2.
        self.z_bins[0], self.z_bins[-1] = z_cut_tail, z_cut_head
        self.z_centers = (self.z_bins[:-1] + self.z_bins[1:]) / 2.
        # # self.z_centers = map((lambda i: cp.mean(bunch.z[first_index_in_bin[i]:first_index_in_bin[i+1]])), np.arange(self.n_slices)

    def update_slices(self, bunch):

        if self.mode == 'const_charge':
            self._slice_constant_charge(bunch)
        elif self.mode == 'const_space':
            self._slice_constant_space(bunch)

    # @profile
    def compute_statistics(self, bunch):

        index = self.n_cut_tail + np.cumsum(np.append(0, self.n_macroparticles))

        # # determine the start and end indices of each slices
        # i1 = np.append(np.cumsum(self.slices.n_macroparticles[:-2]), np.cumsum(self.slices.n_macroparticles[-2:]))
        # i0 = np.zeros(len(i1), dtype=np.int)
        # i0[1:] = i1[:-1]
        # i0[-2] = 0

        for i in xrange(self.n_slices):
            x = bunch.x[index[i]:index[i + 1]]
            xp = bunch.xp[index[i]:index[i + 1]]
            y = bunch.y[index[i]:index[i + 1]]
            yp = bunch.yp[index[i]:index[i + 1]]
            z = bunch.z[index[i]:index[i + 1]]
            dp = bunch.dp[index[i]:index[i + 1]]

            self.mean_x[i] = cp.mean(x)
            self.mean_xp[i] = cp.mean(xp)
            self.mean_y[i] = cp.mean(y)
            self.mean_yp[i] = cp.mean(yp)
            self.mean_z[i] = cp.mean(z)
            self.mean_dp[i] = cp.mean(dp)

            self.sigma_x[i] = cp.std(x)
            self.sigma_y[i] = cp.std(y)
            self.sigma_z[i] = cp.std(z)
            self.sigma_dp[i] = cp.std(dp)

            self.epsn_x[i] = cp.emittance(x, xp) * bunch.gamma * bunch.beta * 1e6
            self.epsn_y[i] = cp.emittance(y, yp) * bunch.gamma * bunch.beta * 1e6
            self.epsn_z[i] = 4 * np.pi * self.sigma_z[i] * self.sigma_dp[i] * bunch.p0 / e

    # def sort_particles(self, bunch):

    #     # update the number of lost particles
    #     bunch.n_macroparticles_lost = (bunch.n_macroparticles - np.count_nonzero(bunch.id))

    #     # sort particles according to dz (this is needed for correct functioning of bunch.compute_statistics)
    #     if bunch.n_macroparticles_lost:
    #         dz_argsorted = np.lexsort((bunch.z, -np.sign(bunch.id))) # place lost particles at the end of the array
    #     else:
    #         dz_argsorted = np.argsort(bunch.z)

    #     bunch.x = bunch.x.take(dz_argsorted)
    #     bunch.xp = bunch.xp.take(dz_argsorted)
    #     bunch.y = bunch.y.take(dz_argsorted)
    #     bunch.yp = bunch.yp.take(dz_argsorted)
    #     bunch.z = bunch.z.take(dz_argsorted)
    #     bunch.dp = bunch.dp.take(dz_argsorted)
    #     bunch.id = bunch.id.take(dz_argsorted)

    # def set_in_slice(self, index_after_bin_edges):

    #     self.in_slice = (self.slices.n_slices + 3) * np.ones(self.n_macroparticles, dtype=np.int)

    #     for i in xrange(self.slices.n_slices + 2):
    #         self.in_slice[index_after_bin_edges[i]:index_after_bin_edges[i+1]] = i


# import cobra_functions.stats as cp


# class Slices(object):
#     '''
#     classdocs
#     '''

#     def __init__(self, n_slices, nsigmaz=None, slicemode='cspace'):
#         '''
#         Constructor
#         '''
#         self.mean_x = np.zeros(n_slices + 4)
#         self.mean_xp = np.zeros(n_slices + 4)
#         self.mean_y = np.zeros(n_slices + 4)
#         self.mean_yp = np.zeros(n_slices + 4)
#         self.mean_dz = np.zeros(n_slices + 4)
#         self.mean_dp = np.zeros(n_slices + 4)
#         self.sigma_x = np.zeros(n_slices + 4)
#         self.sigma_y = np.zeros(n_slices + 4)
#         self.sigma_dz = np.zeros(n_slices + 4)
#         self.sigma_dp = np.zeros(n_slices + 4)
#         self.epsn_x = np.zeros(n_slices + 4)
#         self.epsn_y = np.zeros(n_slices + 4)
#         self.epsn_z = np.zeros(n_slices + 4)

#         self.n_macroparticles = np.zeros(n_slices + 4, dtype=int)
#         self.dz_centers = np.zeros(n_slices + 3)
#         self.dz_bins = np.zeros(n_slices + 3)

#         self.nsigmaz = nsigmaz
#         self.slicemode = slicemode
#         self.n_slices = n_slices


#     #~ @profile
#     def slice_constant_space(self, bunch, nsigmaz=None):

#         # sort particles according to dz (this is needed for correct functioning of bunch.compute_statistics)
#         bunch.sort_particles()

#         # determine the longitudinal cuts (this allows for the user defined static cuts: self.dz_cut_tail, self.dz_cut_head)
#         try:
#             dz_cut_tail, dz_cut_head = self.dz_cut_tail, self.dz_cut_head
#         except:
#             dz_cut_tail, dz_cut_head = self.determine_longitudinal_cuts(bunch, nsigmaz)

#         # First bins
#         dz_bins = np.zeros(self.n_slices + 3)
#         dz_bins[0] = np.min([bunch.dz[0], dz_cut_tail])
#         dz_bins[-1] = np.max([bunch.dz[- 1 - bunch.n_macroparticles_lost], dz_cut_head])
#         dz_bins[1:-1] = np.linspace(dz_cut_tail, dz_cut_head, self.n_slices + 1)
#         self.dz_centers[:-1] = dz_bins[:-1] + (dz_bins[1:] - dz_bins[:-1]) / 2.
#         self.dz_centers[-1] = self.mean_dz[-1]
#         index_after_bin_edges = np.searchsorted(bunch.dz[:bunch.n_macroparticles - bunch.n_macroparticles_lost], dz_bins)
#         index_after_bin_edges[np.where(dz_bins == bunch.dz[-1 - bunch.n_macroparticles_lost])] += 1
#         # Get n_macroparticles
#         self.n_macroparticles = np.diff(index_after_bin_edges)
#         self.n_macroparticles = np.concatenate((self.n_macroparticles, [bunch.n_macroparticles - bunch.n_macroparticles_lost], [bunch.n_macroparticles_lost]))

#         # .in_slice indicates in which slice the particle is (needed for wakefields)
#         bunch.set_in_slice(index_after_bin_edges)


#     def slice_constant_charge(self, bunch, nsigmaz=None):

#         # sort particles according to dz (this is needed for correct functioning of bunch.compute_statistics)
#         bunch.sort_particles()

#         # determine the longitudinal cuts
#         dz_cut_tail, dz_cut_head = self.determine_longitudinal_cuts(bunch, nsigmaz)

#         # First n_macroparticles
#         particles_in_left_cut = np.searchsorted(bunch.dz[:bunch.n_macroparticles - bunch.n_macroparticles_lost], dz_cut_tail)
#         particles_in_right_cut = bunch.n_macroparticles - bunch.n_macroparticles_lost - np.searchsorted(bunch.dz[:bunch.n_macroparticles - bunch.n_macroparticles_lost], dz_cut_head)
#         # set number of macro_particles in the slices that are cut (slice 0 and n_slices+1)
#         self.n_macroparticles[0] = particles_in_left_cut
#         self.n_macroparticles[-3] = particles_in_right_cut
#         # determine number of macroparticles used for slicing
#         q0 = bunch.n_macroparticles - bunch.n_macroparticles_lost - self.n_macroparticles[0] - self.n_macroparticles[-3]
#         # distribute macroparticles uniformly along slices
#         self.n_macroparticles[1:-3] = int(q0 / self.n_slices)
#         self.n_macroparticles[1:(q0 % self.n_slices + 1)] += 1
#         # number of macroparticles in full bunch slice and lost particles slice
#         self.n_macroparticles[-2:] =  bunch.n_macroparticles - bunch.n_macroparticles_lost, bunch.n_macroparticles_lost

#         # Get indices of the particles defining the bin edges
#         index_after_bin_edges = np.append(0, np.cumsum(self.n_macroparticles[:-2]))

#         # bin centers
#         self.dz_centers[:-1] = map((lambda i: cp.mean(bunch.dz[index_after_bin_edges[i]:index_after_bin_edges[i+1]])), np.arange(self.n_slices + 2))
#         self.dz_centers[-1] = cp.mean(bunch.dz)

#         # .in_slice indicates in which slice the particle is (needed for wakefields)
#         bunch.set_in_slice(index_after_bin_edges)


#     def determine_longitudinal_cuts(self, bunch, nsigmaz):

#         if nsigmaz == None:
#             dz_cut_tail = bunch.dz[0]
#             dz_cut_head = bunch.dz[-1 - bunch.n_macroparticles_lost]
#         else:
#             sigma_dz = cp.std(bunch.dz[:bunch.n_macroparticles - bunch.n_macroparticles_lost])
#             mean_dz = cp.mean(bunch.dz[:bunch.n_macroparticles - bunch.n_macroparticles_lost])
#             dz_cut_tail = -nsigmaz * sigma_dz + mean_dz
#             dz_cut_head = nsigmaz * sigma_dz + mean_dz

#         return dz_cut_tail, dz_cut_head
>>>>>>> 5487d6b8
<|MERGE_RESOLUTION|>--- conflicted
+++ resolved
@@ -59,21 +59,6 @@
             z_cut_tail = bunch.z[0]
             z_cut_head = bunch.z[-1 - bunch.n_macroparticles_lost]
         else:
-<<<<<<< HEAD
-            sigma_dz = cp.std(bunch.dz[:bunch.n_macroparticles - bunch.n_macroparticles_lost])
-            cutleft = -nsigmaz * sigma_dz
-            cutright = nsigmaz * sigma_dz
-        return cutleft, cutright
-
-class SliceUpdater(object):
-    """
-        rebinning of slices in bunch
-    """
-
-    # TODO: move update_slices() from class Bunch to Slices
-    def track(self, bunch):
-        bunch.update_slices()
-=======
             mean_z = cp.mean(bunch.z[:bunch.n_macroparticles - bunch.n_macroparticles_lost])
             sigma_z = cp.std(bunch.z[:bunch.n_macroparticles - bunch.n_macroparticles_lost])
             z_cut_tail = mean_z - self.nsigmaz * sigma_z
@@ -94,235 +79,3 @@
             z_cut_tail, z_cut_head = self._set_longitudinal_cuts(bunch)
             self.z_bins = np.linspace(z_cut_tail, z_cut_head, self.n_slices + 1) # more robust than arange, to reach z_cut_head exactly
             self.z_centers = self.z_bins[:-1] + (self.z_bins[1:] - self.z_bins[:-1]) / 2.
-
-        n_macroparticles_alive = bunch.n_macroparticles - bunch.n_macroparticles_lost
-        self.n_cut_tail = +np.searchsorted(bunch.z[:n_macroparticles_alive], z_cut_tail)
-        self.n_cut_head = -np.searchsorted(bunch.z[:n_macroparticles_alive], z_cut_head) + n_macroparticles_alive
-
-        # 2. n_macroparticles
-        z_bins_all = np.hstack((bunch.z[0], self.z_bins, bunch.z[n_macroparticles_alive - 1]))
-        first_index_in_bin = np.searchsorted(bunch.z[:n_macroparticles_alive], z_bins_all)
-        if (self.z_bins[-1] in bunch.z[:n_macroparticles_alive]): first_index_in_bin[-1] += 1
-        self.z_index = first_index_in_bin[1:-1]
-
-        # first_index_in_bin = np.searchsorted(bunch.z[:n_macroparticles_alive], self.z_bins)
-        # self.z_index = first_index_in_bin
-
-        # self.n_macroparticles = np.diff(first_index_in_bin)
-        # print self.n_macroparticles
-
-        self.n_macroparticles = np.diff(first_index_in_bin)[1:-1]
-
-        # .in_slice indicates in which slice the particle is (needed for wakefields)
-        # bunch.set_in_slice(index_after_bin_edges)
-
-    def _slice_constant_charge(self, bunch):
-
-        # sort particles according to dz (this is needed for correct functioning of bunch.compute_statistics)
-        bunch.sort_particles()
-
-        # try:
-        #     z_cut_tail, z_cut_head = self.z_cut_tail, self.z_cut_head
-        # except AttributeError:
-        z_cut_tail, z_cut_head = self._set_longitudinal_cuts(bunch)
-
-        n_macroparticles_alive = bunch.n_macroparticles - bunch.n_macroparticles_lost
-        self.n_cut_tail = +np.searchsorted(bunch.z[:n_macroparticles_alive], z_cut_tail)
-        self.n_cut_head = -np.searchsorted(bunch.z[:n_macroparticles_alive], z_cut_head) + n_macroparticles_alive
-
-        # 1. n_macroparticles - distribute macroparticles uniformly along slices
-        q0 = n_macroparticles_alive - self.n_cut_tail - self.n_cut_head
-        ix = sample(range(self.n_slices), q0 % self.n_slices)
-        self.n_macroparticles[:] = q0 // self.n_slices
-        self.n_macroparticles[ix] += 1
-
-        # 2. z-bins
-        # Get indices of the particles defining the bin edges
-        n_macroparticles_all = np.hstack((self.n_cut_tail, self.n_macroparticles, self.n_cut_head))
-        first_index_in_bin = np.cumsum(n_macroparticles_all)
-        self.z_index = first_index_in_bin[:-1]
-
-        self.z_bins = (bunch.z[self.z_index - 1] + bunch.z[self.z_index]) / 2.
-        self.z_bins[0], self.z_bins[-1] = z_cut_tail, z_cut_head
-        self.z_centers = (self.z_bins[:-1] + self.z_bins[1:]) / 2.
-        # # self.z_centers = map((lambda i: cp.mean(bunch.z[first_index_in_bin[i]:first_index_in_bin[i+1]])), np.arange(self.n_slices)
-
-    def update_slices(self, bunch):
-
-        if self.mode == 'const_charge':
-            self._slice_constant_charge(bunch)
-        elif self.mode == 'const_space':
-            self._slice_constant_space(bunch)
-
-    # @profile
-    def compute_statistics(self, bunch):
-
-        index = self.n_cut_tail + np.cumsum(np.append(0, self.n_macroparticles))
-
-        # # determine the start and end indices of each slices
-        # i1 = np.append(np.cumsum(self.slices.n_macroparticles[:-2]), np.cumsum(self.slices.n_macroparticles[-2:]))
-        # i0 = np.zeros(len(i1), dtype=np.int)
-        # i0[1:] = i1[:-1]
-        # i0[-2] = 0
-
-        for i in xrange(self.n_slices):
-            x = bunch.x[index[i]:index[i + 1]]
-            xp = bunch.xp[index[i]:index[i + 1]]
-            y = bunch.y[index[i]:index[i + 1]]
-            yp = bunch.yp[index[i]:index[i + 1]]
-            z = bunch.z[index[i]:index[i + 1]]
-            dp = bunch.dp[index[i]:index[i + 1]]
-
-            self.mean_x[i] = cp.mean(x)
-            self.mean_xp[i] = cp.mean(xp)
-            self.mean_y[i] = cp.mean(y)
-            self.mean_yp[i] = cp.mean(yp)
-            self.mean_z[i] = cp.mean(z)
-            self.mean_dp[i] = cp.mean(dp)
-
-            self.sigma_x[i] = cp.std(x)
-            self.sigma_y[i] = cp.std(y)
-            self.sigma_z[i] = cp.std(z)
-            self.sigma_dp[i] = cp.std(dp)
-
-            self.epsn_x[i] = cp.emittance(x, xp) * bunch.gamma * bunch.beta * 1e6
-            self.epsn_y[i] = cp.emittance(y, yp) * bunch.gamma * bunch.beta * 1e6
-            self.epsn_z[i] = 4 * np.pi * self.sigma_z[i] * self.sigma_dp[i] * bunch.p0 / e
-
-    # def sort_particles(self, bunch):
-
-    #     # update the number of lost particles
-    #     bunch.n_macroparticles_lost = (bunch.n_macroparticles - np.count_nonzero(bunch.id))
-
-    #     # sort particles according to dz (this is needed for correct functioning of bunch.compute_statistics)
-    #     if bunch.n_macroparticles_lost:
-    #         dz_argsorted = np.lexsort((bunch.z, -np.sign(bunch.id))) # place lost particles at the end of the array
-    #     else:
-    #         dz_argsorted = np.argsort(bunch.z)
-
-    #     bunch.x = bunch.x.take(dz_argsorted)
-    #     bunch.xp = bunch.xp.take(dz_argsorted)
-    #     bunch.y = bunch.y.take(dz_argsorted)
-    #     bunch.yp = bunch.yp.take(dz_argsorted)
-    #     bunch.z = bunch.z.take(dz_argsorted)
-    #     bunch.dp = bunch.dp.take(dz_argsorted)
-    #     bunch.id = bunch.id.take(dz_argsorted)
-
-    # def set_in_slice(self, index_after_bin_edges):
-
-    #     self.in_slice = (self.slices.n_slices + 3) * np.ones(self.n_macroparticles, dtype=np.int)
-
-    #     for i in xrange(self.slices.n_slices + 2):
-    #         self.in_slice[index_after_bin_edges[i]:index_after_bin_edges[i+1]] = i
-
-
-# import cobra_functions.stats as cp
-
-
-# class Slices(object):
-#     '''
-#     classdocs
-#     '''
-
-#     def __init__(self, n_slices, nsigmaz=None, slicemode='cspace'):
-#         '''
-#         Constructor
-#         '''
-#         self.mean_x = np.zeros(n_slices + 4)
-#         self.mean_xp = np.zeros(n_slices + 4)
-#         self.mean_y = np.zeros(n_slices + 4)
-#         self.mean_yp = np.zeros(n_slices + 4)
-#         self.mean_dz = np.zeros(n_slices + 4)
-#         self.mean_dp = np.zeros(n_slices + 4)
-#         self.sigma_x = np.zeros(n_slices + 4)
-#         self.sigma_y = np.zeros(n_slices + 4)
-#         self.sigma_dz = np.zeros(n_slices + 4)
-#         self.sigma_dp = np.zeros(n_slices + 4)
-#         self.epsn_x = np.zeros(n_slices + 4)
-#         self.epsn_y = np.zeros(n_slices + 4)
-#         self.epsn_z = np.zeros(n_slices + 4)
-
-#         self.n_macroparticles = np.zeros(n_slices + 4, dtype=int)
-#         self.dz_centers = np.zeros(n_slices + 3)
-#         self.dz_bins = np.zeros(n_slices + 3)
-
-#         self.nsigmaz = nsigmaz
-#         self.slicemode = slicemode
-#         self.n_slices = n_slices
-
-
-#     #~ @profile
-#     def slice_constant_space(self, bunch, nsigmaz=None):
-
-#         # sort particles according to dz (this is needed for correct functioning of bunch.compute_statistics)
-#         bunch.sort_particles()
-
-#         # determine the longitudinal cuts (this allows for the user defined static cuts: self.dz_cut_tail, self.dz_cut_head)
-#         try:
-#             dz_cut_tail, dz_cut_head = self.dz_cut_tail, self.dz_cut_head
-#         except:
-#             dz_cut_tail, dz_cut_head = self.determine_longitudinal_cuts(bunch, nsigmaz)
-
-#         # First bins
-#         dz_bins = np.zeros(self.n_slices + 3)
-#         dz_bins[0] = np.min([bunch.dz[0], dz_cut_tail])
-#         dz_bins[-1] = np.max([bunch.dz[- 1 - bunch.n_macroparticles_lost], dz_cut_head])
-#         dz_bins[1:-1] = np.linspace(dz_cut_tail, dz_cut_head, self.n_slices + 1)
-#         self.dz_centers[:-1] = dz_bins[:-1] + (dz_bins[1:] - dz_bins[:-1]) / 2.
-#         self.dz_centers[-1] = self.mean_dz[-1]
-#         index_after_bin_edges = np.searchsorted(bunch.dz[:bunch.n_macroparticles - bunch.n_macroparticles_lost], dz_bins)
-#         index_after_bin_edges[np.where(dz_bins == bunch.dz[-1 - bunch.n_macroparticles_lost])] += 1
-#         # Get n_macroparticles
-#         self.n_macroparticles = np.diff(index_after_bin_edges)
-#         self.n_macroparticles = np.concatenate((self.n_macroparticles, [bunch.n_macroparticles - bunch.n_macroparticles_lost], [bunch.n_macroparticles_lost]))
-
-#         # .in_slice indicates in which slice the particle is (needed for wakefields)
-#         bunch.set_in_slice(index_after_bin_edges)
-
-
-#     def slice_constant_charge(self, bunch, nsigmaz=None):
-
-#         # sort particles according to dz (this is needed for correct functioning of bunch.compute_statistics)
-#         bunch.sort_particles()
-
-#         # determine the longitudinal cuts
-#         dz_cut_tail, dz_cut_head = self.determine_longitudinal_cuts(bunch, nsigmaz)
-
-#         # First n_macroparticles
-#         particles_in_left_cut = np.searchsorted(bunch.dz[:bunch.n_macroparticles - bunch.n_macroparticles_lost], dz_cut_tail)
-#         particles_in_right_cut = bunch.n_macroparticles - bunch.n_macroparticles_lost - np.searchsorted(bunch.dz[:bunch.n_macroparticles - bunch.n_macroparticles_lost], dz_cut_head)
-#         # set number of macro_particles in the slices that are cut (slice 0 and n_slices+1)
-#         self.n_macroparticles[0] = particles_in_left_cut
-#         self.n_macroparticles[-3] = particles_in_right_cut
-#         # determine number of macroparticles used for slicing
-#         q0 = bunch.n_macroparticles - bunch.n_macroparticles_lost - self.n_macroparticles[0] - self.n_macroparticles[-3]
-#         # distribute macroparticles uniformly along slices
-#         self.n_macroparticles[1:-3] = int(q0 / self.n_slices)
-#         self.n_macroparticles[1:(q0 % self.n_slices + 1)] += 1
-#         # number of macroparticles in full bunch slice and lost particles slice
-#         self.n_macroparticles[-2:] =  bunch.n_macroparticles - bunch.n_macroparticles_lost, bunch.n_macroparticles_lost
-
-#         # Get indices of the particles defining the bin edges
-#         index_after_bin_edges = np.append(0, np.cumsum(self.n_macroparticles[:-2]))
-
-#         # bin centers
-#         self.dz_centers[:-1] = map((lambda i: cp.mean(bunch.dz[index_after_bin_edges[i]:index_after_bin_edges[i+1]])), np.arange(self.n_slices + 2))
-#         self.dz_centers[-1] = cp.mean(bunch.dz)
-
-#         # .in_slice indicates in which slice the particle is (needed for wakefields)
-#         bunch.set_in_slice(index_after_bin_edges)
-
-
-#     def determine_longitudinal_cuts(self, bunch, nsigmaz):
-
-#         if nsigmaz == None:
-#             dz_cut_tail = bunch.dz[0]
-#             dz_cut_head = bunch.dz[-1 - bunch.n_macroparticles_lost]
-#         else:
-#             sigma_dz = cp.std(bunch.dz[:bunch.n_macroparticles - bunch.n_macroparticles_lost])
-#             mean_dz = cp.mean(bunch.dz[:bunch.n_macroparticles - bunch.n_macroparticles_lost])
-#             dz_cut_tail = -nsigmaz * sigma_dz + mean_dz
-#             dz_cut_head = nsigmaz * sigma_dz + mean_dz
-
-#         return dz_cut_tail, dz_cut_head
->>>>>>> 5487d6b8
