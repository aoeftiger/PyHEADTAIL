--- conflicted
+++ resolved
@@ -36,7 +36,6 @@
     def _convolution_dot_product(self, bunch, slices, f, g):
 
         dz_to_target_slice = [slices.z_centers] - np.transpose([slices.z_centers])
-        t = - dz_to_target_slice / (bunch.beta*c)
         wake = f(bunch.beta, dz_to_target_slice)
         beam_profile = g
 
@@ -47,7 +46,6 @@
 
         dz_to_target_slice = np.concatenate((slices.z_centers - slices.z_centers[-1],
                                             (slices.z_centers - slices.z_centers[0])[1:]))
-        t = - dz_to_target_slice / (bunch.beta*c)
         wake = f(bunch.beta, dz_to_target_slice)
         beam_profile = g
 
@@ -66,7 +64,7 @@
 
         p_idx = slices.particles_within_cuts
         s_idx = slices.slice_index_of_particle.take(p_idx)
-        
+
         bunch.xp[p_idx] += constant_kick.take(s_idx)
 
 
@@ -79,7 +77,7 @@
 
         p_idx = slices.particles_within_cuts
         s_idx = slices.slice_index_of_particle.take(p_idx)
-        
+
         bunch.yp[p_idx] += constant_kick.take(s_idx)
 
 
@@ -92,7 +90,7 @@
 
         p_idx = slices.particles_within_cuts
         s_idx = slices.slice_index_of_particle.take(p_idx)
-        
+
         bunch.dp[p_idx] += constant_kick.take(s_idx)
 
 
@@ -105,18 +103,12 @@
 
         first_moment_x = slices.n_macroparticles * slices.mean_x(bunch)
         dipole_kick_x = self._wake_factor(bunch) * self._convolution(bunch, slices, self.wake_function, first_moment_x)
-<<<<<<< HEAD
-=======
-        ix = slices.slice_index_of_particle
-
-        bunch.xp += dipole_kick_x.take(ix)
->>>>>>> 41692169
-
-        p_idx = slices.particles_within_cuts
-        s_idx = slices.slice_index_of_particle.take(p_idx)
-        
+
+        p_idx = slices.particles_within_cuts
+        s_idx = slices.slice_index_of_particle.take(p_idx)
+
         bunch.xp[p_idx] += dipole_kick_x.take(s_idx)
-        
+
 
 class DipoleWakeKickXY(WakeKick):
 
@@ -127,27 +119,21 @@
 
         p_idx = slices.particles_within_cuts
         s_idx = slices.slice_index_of_particle.take(p_idx)
+
+        bunch.xp[p_idx] += dipole_kick_xy.take(s_idx)
+
         
-        bunch.xp[p_idx] += dipole_kick_xy.take(s_idx)
-
-
 class DipoleWakeKickY(WakeKick):
 
     def apply(self, bunch, slices):
 
         first_moment_y = slices.n_macroparticles * slices.mean_y(bunch)
         dipole_kick_y = self._wake_factor(bunch) * self._convolution(bunch, slices, self.wake_function, first_moment_y)
-<<<<<<< HEAD
-
-        p_idx = slices.particles_within_cuts
-        s_idx = slices.slice_index_of_particle.take(p_idx)
-        
+
+        p_idx = slices.particles_within_cuts
+        s_idx = slices.slice_index_of_particle.take(p_idx)
+
         bunch.yp[p_idx] += dipole_kick_y.take(s_idx)
-=======
-        ix = slices.slice_index_of_particle
-
-        bunch.yp += dipole_kick_y.take(ix)
->>>>>>> 41692169
 
 
 class DipoleWakeKickYX(WakeKick):
@@ -159,10 +145,10 @@
 
         p_idx = slices.particles_within_cuts
         s_idx = slices.slice_index_of_particle.take(p_idx)
+
+        bunch.yp[p_idx] += dipole_kick_yx.take(s_idx)
+
         
-        bunch.yp[p_idx] += dipole_kick_yx.take(s_idx)
-
-
 '''
 Quadrupole wake kicks.
 '''
@@ -172,32 +158,26 @@
 
         zeroth_moment = slices.n_macroparticles
         quadrupole_kick_x = self._wake_factor(bunch) * self._convolution(bunch, slices, self.wake_function, zeroth_moment)
-<<<<<<< HEAD
-
-        p_idx = slices.particles_within_cuts
-        s_idx = slices.slice_index_of_particle.take(p_idx)
+
+        p_idx = slices.particles_within_cuts
+        s_idx = slices.slice_index_of_particle.take(p_idx)
+
+        bunch.xp[p_idx] += quadrupole_kick_x.take(s_idx) * bunch.x.take(p_idx)
+
+
+class QuadrupoleWakeKickXY(WakeKick):
+
+    def apply(self, bunch, slices):
+
+        zeroth_moment = slices.n_macroparticles
+        quadrupole_kick_xy = self._wake_factor(bunch) * self._convolution(bunch, slices, self.wake_function, zeroth_moment)
+
+        p_idx = slices.particles_within_cuts
+        s_idx = slices.slice_index_of_particle.take(p_idx)
+
+        bunch.xp[p_idx] += quadrupole_kick_xy.take(s_idx) * bunch.y.take(p_idx)
+
         
-        bunch.xp[p_idx] += quadrupole_kick_x.take(s_idx) * bunch.x.take(p_idx)
-=======
-        ix = slices.slice_index_of_particle
-
-        bunch.xp += quadrupole_kick_x.take(ix) * bunch.x
->>>>>>> 41692169
-
-
-class QuadrupoleWakeKickXY(WakeKick):
-
-    def apply(self, bunch, slices):
-
-        zeroth_moment = slices.n_macroparticles
-        quadrupole_kick_xy = self._wake_factor(bunch) * self._convolution(bunch, slices, self.wake_function, zeroth_moment)
-
-        p_idx = slices.particles_within_cuts
-        s_idx = slices.slice_index_of_particle.take(p_idx)
-        
-        bunch.xp[p_idx] += quadrupole_kick_xy.take(s_idx) * bunch.y.take(p_idx)
-
-
 class QuadrupoleWakeKickY(WakeKick):
 
     def apply(self, bunch, slices):
@@ -207,7 +187,7 @@
 
         p_idx = slices.particles_within_cuts
         s_idx = slices.slice_index_of_particle.take(p_idx)
-        
+
         bunch.yp[p_idx] += quadrupole_kick_y.take(s_idx) * bunch.y.take(p_idx)
 
 
@@ -220,5 +200,5 @@
 
         p_idx = slices.particles_within_cuts
         s_idx = slices.slice_index_of_particle.take(p_idx)
-        
+
         bunch.yp[p_idx] += quadrupole_kick_yx.take(s_idx) * bunch.x.take(p_idx)