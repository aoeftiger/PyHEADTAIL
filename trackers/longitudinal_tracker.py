--- conflicted
+++ resolved
@@ -5,7 +5,6 @@
 @copyright CERN
 '''
 
-
 # @TODO
 # think about flexible design to separate numerical methods
 # and physical parameters (as before for the libintegrators.py)
@@ -15,36 +14,21 @@
 
 import numpy as np
 
-<<<<<<< HEAD
-
-=======
->>>>>>> a5c3a3f6
 from abc import ABCMeta, abstractmethod
 from scipy.constants import c, e
 
-
 sin = np.sin
 cos = np.cos
 
-
 class LongitudinalMap(object):
-<<<<<<< HEAD
-    """A longitudinal map represents a longitudinal dynamical element
-=======
     """
     A longitudinal map represents a longitudinal dynamical element
->>>>>>> a5c3a3f6
     (e.g. a kick or a drift...), i.e. an abstraction of a cavity
     of an RF system etc.
     LongitudinalMap objects can compose a longitudinal one turn map!
     Definitions of various orders of the slippage factor eta(delta)
-<<<<<<< HEAD
-    for delta = (Delta p / p0) should be implemented in this class.
-    Any derived objects will access self.eta(beam).
-=======
     for delta = (p - p0) / p0 should be implemented in this class.
     Any derived objects will access self.eta(delta, gamma).
->>>>>>> a5c3a3f6
 
     Note: the momentum compaction factors are defined by the change of radius
         \Delta R / R0 = \sum_i \\alpha_i * \delta^(i + 1)
@@ -65,14 +49,9 @@
     def track(self, beam):
         pass
 
-<<<<<<< HEAD
-    def eta(self, delta, beam):
-        """Depending on the number of entries in self.alpha_array the
-=======
     def eta(self, delta, gamma):
         """
         Depending on the number of entries in self.alpha_array the
->>>>>>> a5c3a3f6
         according order of \eta = \sum_i \eta_i * \delta^i where
         \delta = \Delta p / p0 will be included in this gathering function.
 
@@ -91,7 +70,6 @@
     def _eta0(alpha_array, gamma):
         return alpha_array[0] - gamma ** -2
 
-
 class Drift(LongitudinalMap):
     r"""
     The drift (i.e. Delta z) of the particle's z coordinate is given by
@@ -99,16 +77,6 @@
 
     self.length is the drift length,
     self.shrinkage_p_increment being non-zero includes the shrinking
-<<<<<<< HEAD
-    ratio \\beta_{n+1} / \\beta_n (see MacLachlan 1989 in FN-529),
-    it is usually neglected. [Otherwise it may continuously be
-    adapted by the user according to the total momentum increment.]
-    If it is not neglected, the beta factor ratio would yield
-    (\\beta + \\Delta \\beta) / \\beta =
-                        = 1 - \\Delta \\gamma / (\\beta^2 * \\gamma^2)
-    resp.               = 1 - p_increment / (\\gamma^3 * p0)
-    since p_increment = \\gamma * m * c / \\beta * \\Delta gamma .
-=======
     ratio \beta_{n+1} / \beta_n (see MacLachlan 1989 in FN-529),
     it is usually neglected. [Otherwise it may continuously be
     adapted by the user according to the total momentum increment.]
@@ -117,7 +85,6 @@
                         = 1 - \Delta \gamma / (\beta^2 * \gamma^2)
     resp.               = 1 - p_increment / (\gamma^3 * p0)
     since p_increment = \gamma * m * c / \beta * \Delta gamma .
->>>>>>> a5c3a3f6
     """
 
     def __init__(self, alpha_array, length, shrinkage_p_increment=0):
@@ -130,14 +97,9 @@
         beam.z = (beta_ratio * beam.z -
                   self.eta(beam.dp, beam.gamma) * beam.dp * self.length)
 
-
 class Kick(LongitudinalMap):
-<<<<<<< HEAD
-    """The Kick class represents the kick by a single RF element
-=======
     """
     The Kick class represents the kick by a single RF element
->>>>>>> a5c3a3f6
     in a ring! The kick (i.e. Delta dp) of the particle's dp
     coordinate is given by the (separable) Hamiltonian derived
     by z, i.e. the force.
@@ -181,13 +143,7 @@
 
     def potential(self, z, beam, phi_0=None):
         """The contribution of this kick to the overall potential V(z)."""
-<<<<<<< HEAD
-        sgn_eta = np.sign(self.eta(0, beam))
-        amplitude = (sgn_eta * e * self.voltage /
-                     (beam.p0 * 2 * np.pi * self.harmonic))
-=======
         amplitude = e * self.voltage / (beam.p0 * 2 * np.pi * self.harmonic)
->>>>>>> a5c3a3f6
         if phi_0 is None:
             phi_0 = self.calc_phi_0(beam)
         phi = self._phi(z)
@@ -235,33 +191,21 @@
             return np.pi - phi_rel
         else:
             return phi_rel
-<<<<<<< HEAD
-        # sgn_eta = np.sign(self.eta(0, beam))
-=======
 
         # sgn_eta = np.sign(self.eta(0, beam.gamma))
->>>>>>> a5c3a3f6
         # return np.arccos(
         #     sgn_eta * np.sqrt(1 - (deltaE / (e * self.voltage)) ** 2))
 
 
 class LongitudinalOneTurnMap(LongitudinalMap):
-<<<<<<< HEAD
-    """A longitudinal one turn map tracks over a complete turn.
-=======
     """
     A longitudinal one turn map tracks over a complete turn.
->>>>>>> a5c3a3f6
     Any inheriting classes guarantee to provide a self.track(beam) method that
     tracks around the whole ring!
 
     LongitudinalOneTurnMap classes possibly comprise several
-<<<<<<< HEAD
-    LongitudinalMap objects."""
-=======
     LongitudinalMap objects.
     """
->>>>>>> a5c3a3f6
 
     __metaclass__ = ABCMeta
 
@@ -273,17 +217,11 @@
 
     @abstractmethod
     def track(self, beam):
-<<<<<<< HEAD
-        """Contract: advances the longitudinal coordinates
-        of the beam over a full turn / circumference."""
-=======
         """
         Contract: advances the longitudinal coordinates
         of the beam over a full turn / circumference.
         """
->>>>>>> a5c3a3f6
         pass
-
 
 class RFSystems(LongitudinalOneTurnMap):
     """
@@ -295,12 +233,8 @@
 
     def __init__(self, circumference, harmonic_list, voltage_list,
                  phi_offset_list, alpha_array, p_increment=0, shrinking=False):
-<<<<<<< HEAD
-        """The first entry in harmonic_list, voltage_list and
-=======
         """
         The first entry in harmonic_list, voltage_list and
->>>>>>> a5c3a3f6
         phi_offset_list defines the parameters for the one
         accelerating Kick object (i.e. the accelerating RF system).
         For several accelerating Kick objects one would have to
@@ -387,6 +321,7 @@
         if self._shrinking:
             self.elements[-1].shrinkage_p_increment = value
 
+
     def potential(self, z, beam):
         """
         The potential well of the RF system.
@@ -411,16 +346,6 @@
         return kinetic + self.potential(z, beam)
 
     def separatrix(self, z, beam):
-<<<<<<< HEAD
-        """Returns the separatrix delta_sep = (p - p0) / p0 for the synchronous
-        particle (since eta depends on delta, inverting the separatrix equation
-        0 = H(z_sep, dp_sep) becomes inexplicit in general)."""
-        return np.sqrt(2 / (beam.beta * c * self.eta(0, beam)) * self.potential(z, beam))
-
-    def is_in_separatrix(self, z, dp, beam):
-        """Returns boolean whether this coordinate is located
-        strictly inside the separatrix."""
-=======
         """
         Returns the separatrix delta_sep = (p - p0) / p0 for the
         synchronous particle (since eta depends on delta, inverting
@@ -435,9 +360,7 @@
         Returns boolean whether this coordinate is located
         strictly inside the separatrix.
         """
->>>>>>> a5c3a3f6
         return hamiltonian(z, dp, beam) < 0
-
 
 class LinearMap(LongitudinalOneTurnMap):
     '''
@@ -445,15 +368,13 @@
     self.alpha is the linear momentum compaction factor.
     '''
 
-    def __init__(self, circumference, alpha, Qs, slices):
+    def __init__(self, circumference, alpha, Qs):
         """alpha is the linear momentum compaction factor,
         Qs the synchroton tune."""
         self.circumference = circumference
         self.alpha = alpha
         self.Qs = Qs
 
-        self.slices = slices
-
     def track(self, beam):
 
         eta = self.alpha - beam.gamma ** -2
@@ -470,6 +391,3 @@
 
         beam.z = z0 * cosdQs - eta * c / omega_s * dp0 * sindQs
         beam.dp = dp0 * cosdQs + omega_s / eta / c * z0 * sindQs
-
-        for slices in self.slices:
-            slices.update_slices(beam)