--- conflicted
+++ resolved
@@ -222,17 +222,10 @@
 
     __metaclass__ = ABCMeta
 
-<<<<<<< HEAD
-    def __init__(self, alpha_array, circumference):
+    def __init__(self, alpha_array, circumference, *args, **kwargs):
         """LongitudinalOneTurnMap objects know their circumference."""
-        super(LongitudinalOneTurnMap, self).__init__(alpha_array)
-=======
-    def __init__(self, alpha_array, circumference, *args, **kwargs):
-        """LongitudinalOneTurnMap objects know their circumference:
-        this is THE ONE place to store the circumference in the simulations!"""
-        super(LongitudinalOneTurnMap, self).__init__(alpha_array, *args,
-                                                     **kwargs)
->>>>>>> 4e584a3c
+        super(LongitudinalOneTurnMap, self).__init__(
+			alpha_array, *args, **kwargs)
         self.circumference = circumference
 
     @abstractmethod
@@ -303,8 +296,8 @@
         in RFSystems is broken. So take care, you're on your own! :-)
         """
 
-        super(RFSystems, self).__init__(alpha_array, circumference, *args,
-                                        **kwargs)
+        super(RFSystems, self).__init__(
+			alpha_array, circumference, *args, **kwargs)
 
         if not len(harmonic_list) == len(voltage_list) == len(phi_offset_list):
             self.warns("Parameter lists for RFSystems do not have the " +
@@ -431,6 +424,13 @@
         try:
             bunch_signature = (bunch.gamma, bunch.mass, bunch.charge)
         except AttributeError:
+            if gamma is None and bunch is not None:
+                # probably someone is still using the old interface
+                gamma = bunch
+                self.warns('Are you trying RFSystems.get_bucket(gamma)? ' +
+                           'Either give a bunch to the first argument slot ' +
+                           'or use a keyword: get_bucket(gamma=gamma) . ' +
+                           "I'm helping you out for now with bunch = gamma.")
             bunch_signature = (gamma, mass, charge)
         if bunch_signature not in self._rfbuckets:
             self._rfbuckets[bunch_signature] = RFBucket(
