'''
@author Kevin Li, Adrian Oeftiger, Michael Schenk
@date 03.10.2014
@copyright CERN
'''
from __future__ import division


from abc import ABCMeta, abstractmethod

import numpy as np
from scipy.optimize import brentq
from scipy.constants import c

from . import Element, clean_slices, utils
from rf_bucket import RFBucket, attach_clean_buckets

from types import MethodType
import weakref

<<<<<<< HEAD
from ..general import pmath as pm

#sin = np.sin
#cos = np.cos
=======
#from ..general import pmath as pm
import numpy as pm # as soon as pmath is in develop, replace this line with above line.
>>>>>>> fdb49c5a

# @TODO
# think about flexible design to separate numerical methods
# and physical parameters (as before for the libintegrators.py)
# while satisfying this design layout.
# currently: only Velocity Verlet algorithm hard coded in RFSystems


class LongitudinalMap(Element):
    """
    A longitudinal map represents a longitudinal dynamical element
    (e.g. a kick or a drift...), i.e. an abstraction of a cavity
    of an RF system etc.
    Any track method of a longitudinal element should clean the slices
    from the beam -- use @clean_slices!
    LongitudinalMap objects can compose a longitudinal one turn map!
    Definitions of various orders of the slippage factor eta(delta)
    for delta = (p - p0) / p0 should be implemented in this class.
    Any derived objects will access self.eta(delta, gamma).

    Note: the momentum compaction factors are defined by the change of radius
    \Delta R / R0 = \sum_i \\alpha_i * \delta^(i + 1)
    hence yielding expressions for the higher slippage factor orders
    \Delta w / w0 = \sum_j  \eta_j  * \delta^(i + 1)
    (for the revolution frequency w)
    """
    __metaclass__ = ABCMeta

    def __init__(self, alpha_array, *args, **kwargs):
        """
        The length of the momentum compaction factor array /alpha_array/
        defines the order of the slippage factor expansion.
        """
        super(LongitudinalMap, self).__init__(*args, **kwargs)
        self.alpha_array = alpha_array

    @abstractmethod
    def track(self, beam):
        '''Should be decorated by @clean_slices for any inheriting
        classes changing beam.z .
        '''
        pass

    def eta(self, dp, gamma):
        """
        Depending on the number of entries in self.alpha_array the
        according order of \eta = \sum_i \eta_i * \delta^i where
        \delta = \Delta p / p0 will be included in this gathering function.

        Note: Please implement higher slippage factor orders as static methods
        with name _eta<N> where <N> is the order of delta in eta(delta)
        and with signature (alpha_array, gamma).
        """
        eta = 0
        for i in xrange(len(self.alpha_array)):   # order = len - 1
            eta_func = getattr(self, '_eta' + str(i))
            eta_i = eta_func(self.alpha_array, gamma)
            eta += eta_i * (dp ** i)
        return eta

    @staticmethod
    def _eta0(alpha_array, gamma):
        return alpha_array[0] - gamma**-2


class Drift(LongitudinalMap):
    """
    The drift (i.e. Delta z) of the particle's z coordinate is given by
    the (separable) Hamiltonian derived by dp (defined by (p - p0) / p0).

    self.length is the drift length,
    self.shrinkage_p_increment being non-zero includes the shrinking
    ratio \beta_{n+1} / \beta_n (see MacLachlan 1989 in FN-529),
    it is usually neglected. [Otherwise it may continuously be
    adapted by the user according to the total momentum increment.]
    If it is not neglected, the beta factor ratio would yield
    (\beta + \Delta \beta) / \beta =
                        = 1 - \Delta \gamma / (\beta^2 * \gamma^2)
    resp.               = 1 - p_increment / (\gamma^3 * p0)
    since p_increment = \gamma * m * c / \beta * \Delta gamma .
    """

    def __init__(self, alpha_array, length, shrinkage_p_increment=0,
                 *args, **kwargs):
        super(Drift, self).__init__(alpha_array, *args, **kwargs)
        self.length = length
        self.shrinkage_p_increment = shrinkage_p_increment

    @clean_slices
    def track(self, beam):
        beta_ratio = 1 - self.shrinkage_p_increment / (beam.gamma**3 * beam.p0)
        beam.z = (beta_ratio * beam.z -
                  self.eta(beam.dp, beam.gamma) * beam.dp * self.length)


class Kick(LongitudinalMap):
    """
    The Kick class represents the kick by a single RF element
    in a ring! The kick (i.e. dp_{n+1} - dp_n) of the particle's dp
    coordinate is given by the (separable) Hamiltonian derived
    by z, i.e. the force.

    self.p_increment is the momentum step per turn added by this Kick,
    it can be continuously adjusted externally
    by the user to reflect different slopes in the dipole field ramp.

    self.phi_offset reflects an offset of the cavity's reference system,
    this can be tweaked externally by the user for simulating RF system
    ripple and the like. Include the change of flank of the sine curve
    here, explicitely (i.e. pi below transition and 0 above transition).

    (self._phi_lock adds to the offset as well but should
    be used internally in the module (e.g. by RFSystems) for
    acceleration purposes. It may be used for synchronisation with the
    momentum updating by self.p_increment via self.calc_phi_0(beam),
    thus readjusting the zero-crossing of this sinosoidal kick.
    This requires a convention how to mutually displace the Kick
    phases to each other w.r.t. to their contribution to acceleration.)
    """

    def __init__(self, alpha_array, circumference, harmonic, voltage,
                 phi_offset=0, p_increment=0, D_x=0, D_y=0, *args, **kwargs):
        '''D_x, D_y: horizontal and vertical dispersion

        !! Attention !!
        The user is responsible of making sure the dispersions match the
        dispersions of the beam which were added in the track() of the last map.
        This corresponds to the dispersion of the transverse/longitudinal map
        !following! this Kick (D_x_s1 of the preceding transverse map)
        Example:
        dx = np.array([1, 2., 5]) #the dispersions at the TransverseSegmentMaps
        trans_map = TransverseMap(C, segments, ax, bx, dx, ay, by, Q_x, Q_y)
        map_ = [m for m in trans_map] + [LinearMap(alpha_0, C, Q_s, D_x=???)]
        D_x = 1. # if we place the LinearMap after the transverse maps, we
                 # need to make sure the dispersion matches the dispersion
                 # added in this transverse map. This corresponds to the
                 # dispersion of the first segment of the transverse map!

        Or simply: Match the dispersion of this Element with the dispersion
        of the following transverse element.
        '''
        super(Kick, self).__init__(alpha_array, *args, **kwargs)
        self.circumference = circumference
        self.harmonic = harmonic
        self.voltage = voltage
        self.phi_offset = phi_offset
        self.p_increment = p_increment
        self._phi_lock = 0
        self.D_x = D_x
        self.D_y = D_y
        if not D_x and not D_y:
            self.track = self.track_without_dispersion

    def track(self, beam):
        try:
            self.track_with_dispersion(beam)
            self.track = self.track_with_dispersion
        except AttributeError as e:
            self.warns("Failed to apply transverse dispersion correction "
                       "during longitudinal tracking. Caught AttributeError: \n"
                       + e.message + "\nContinue without adjusting dispersion "
                       "contribution when changing beam.dp...")
            self.track = self.track_without_dispersion

    def track_with_dispersion(self, beam):
        ''' Subtract the dispersion before computing a new dp, then add
        the dispersion using the new dp
        '''
        beam.x -= self.D_x*beam.dp
        beam.y -= self.D_y*beam.dp

        self.track_without_dispersion(beam)

        beam.x += self.D_x*beam.dp
        beam.y += self.D_y*beam.dp

    def track_without_dispersion(self, beam):
        amplitude = np.abs(beam.charge)*self.voltage / (beam.beta*c)
        phi = (self.harmonic * (2*np.pi*beam.z/self.circumference)
               + self.phi_offset + self._phi_lock)

        delta_p = beam.dp * beam.p0
        delta_p += amplitude * pm.sin(phi) - self.p_increment
        beam.p0 += self.p_increment
        beam.dp = delta_p / beam.p0

    # @property
    # def parameters(self):
    #     return (self.harmonic, self.voltage, self.phi_offset, self.p_increment)
    # @parameters.setter
    # def parameters(self, value):
    #     self.harmonic = value[0]
    #     self.voltage = value[1]
    #     self.phi_offset = value[2]
    #     self.p_increment = value[3]

    # def Qs(self, gamma):
    #     '''
    #     Synchrotron tune derived from the linearized Hamiltonian

    #     .. math::
    #     H = -1/2*eta*beta*c * delta ** 2 + e*V /(p0*2*np.pi*h)
    #       * ( np.cos(phi)-np.cos(dphi) + (phi-dphi) * np.sin(dphi) )
    #     NOTE: This function only returns the synchroton tune effectuated
    #     by this single Kick instance, any contribution from other Kick
    #     objects is not taken into account! (I.e. in general, this
    #     calculated value is wrong for multi-harmonic RF systems.)
    #     '''
    #     beta = np.sqrt(1 - gamma**-2)
    #     p0 = m_p * np.sqrt(gamma**2 - 1) * c
    #     return np.sqrt( e * self.voltage * np.abs(self.eta(0, gamma))
    #                    * self.harmonic / (2*np.pi*p0*beta*c) )

    # def phi_s(self, gamma):
    #     """The phase deviation from the unaccelerated case
    #     calculated via the momentum step self.p_increment
    #     per turn. It includes the jump in the e.o.m.
    #     (via sign(eta)) at transition energy:
    #         gamma < gamma_transition <==> phi_0 ~ pi
    #         gamma > gamma_transition <==> phi_0 ~ 0
    #     In the case of only one Kick element in the ring, this phase
    #     deviation coincides with the synchronous phase!
    #     """
    #     if self.p_increment == 0 and self.voltage == 0:
    #         return 0
    #     beta = np.sqrt(1 - gamma**-2)
    #     deltaE = self.p_increment * beta * c
    #     phi_rel = np.arcsin(deltaE / (e * self.voltage))

    #     if self.eta(0, gamma)<0:
    #         # return np.sign(deltaE) * np.pi - phi_rel
    #         return np.pi - phi_rel
    #     else:
    #         return phi_rel


class LongitudinalOneTurnMap(LongitudinalMap):
    """
    A longitudinal one turn map tracks over a complete turn.
    Any inheriting classes guarantee to provide a self.track(beam)
    method that tracks around the whole ring!

    LongitudinalOneTurnMap classes possibly comprise several
    LongitudinalMap objects.
    """

    __metaclass__ = ABCMeta

    def __init__(self, alpha_array, circumference, *args, **kwargs):
        """LongitudinalOneTurnMap objects know their circumference."""
        super(LongitudinalOneTurnMap, self).__init__(
			alpha_array, *args, **kwargs)
        self.circumference = circumference

    @abstractmethod
    def track(self, beam):
        """
        Contract: advances the longitudinal coordinates
        of the beam over a full turn / circumference.
        """
        pass


class RFSystems(LongitudinalOneTurnMap):
    """
    With one RFSystems object in the ring layout (with all Kick
    objects located at the same longitudinal position), the
    longitudinal separatrix function is exact and makes a valid
    local statement about stability!
    """

    def __init__(self, circumference, harmonic_list, voltage_list,
                 phi_offset_list, alpha_array, gamma_reference,
                 p_increment=0, phase_lock=True,
                 shrink_transverse=True, shrink_longitudinal=False,
                 D_x=0, D_y=0, charge=None, mass=None,
                 *args, **kwargs):
        """
        The first entry in harmonic_list, voltage_list and
        phi_offset_list defines the parameters for the one
        accelerating Kick object (i.e. the accelerating RF system).

        For several accelerating Kick objects one would have to
        extend this class and settle for the relative phases
        between the Kick objects! (For one accelerating Kick object,
        all the other Kick objects' zero crossings are displaced by
        the negative phase shift induced by the accelerating Kick.)

        The length of the momentum compaction factor array alpha_array
        defines the order of the slippage factor expansion.
        (See the LongitudinalMap class for further details.)

        RFSystems comprises a half the circumference drift,
        then all the kicks by the RF Systems in one location,
        then the remaining half the circumference drift.
        This Verlet algorithm ("leap-frog" featuring O(n_turn^2) as
        opposed to symplectic Euler-Cromer with O(n_turn)) makes
        sure that the longitudinal phase space is read out in
        a symmetric way (otherwise phase space should be tilted
        at the entrance or exit of the cavity / kick location!
        cf. discussions with Christian Carli).

        The boolean parameter shrink_longitudinal determines whether the
        shrinkage ratio \\beta_{n+1} / \\beta_n should be taken
        into account during the second Drift.
        (See the Drift class for further details.)

        The boolean parameter shrink_transverse allows for transverse
        emittance cooling from acceleration.

        Arguments:
        - self.p_increment is the momentum step per turn of the
        synchronous particle, it can be continuously adjusted to
        reflect different slopes in the dipole magnet strength ramp.
        (See the Kick class for further details.)
        - phase_lock == True means all phi_offsets are given w.r.t. the
        fundamental kick, adjusted at set-up time.
        - phase_lock == False means all phi_offsets are absolute.
        In this case take care about all Kick.p_increment attributes --
        highly non-trivial, as all other p_increment functionality
        in RFSystems is broken. So take care, you're on your own! :-)
        - D_x, D_y: horizontal and vertical dispersion. These arguments
          are passed to the Kicks class. Because both kicks are applied
          consecutively, the dispersion will be the same for both kicks and
          it is therefore sufficient to specify only one dispersion.
          The dispersion must match the dispersion of the following transverse
          map. See the docstring of the Kick class for a more detailed
          description.
        """

        self.charge = charge
        self.mass = mass

        super(RFSystems, self).__init__(
			alpha_array, circumference, *args, **kwargs)

        if not len(harmonic_list) == len(voltage_list) == len(phi_offset_list):
            self.warns("Parameter lists for RFSystems do not have the " +
                       "same length!")

        self._shrinking = shrink_longitudinal
        if not shrink_transverse:
            self.track = self.track_no_transverse_shrinking

        self._kicks = [Kick(alpha_array, self.circumference, h, V, dphi,
                            D_x=D_x, D_y=D_y)
                      for h, V, dphi in
                      zip(harmonic_list, voltage_list, phi_offset_list)]
        self._elements = ( [Drift(alpha_array, 0.5 * self.circumference)]
                        + self._kicks
                        + [Drift(alpha_array, 0.5 * self.circumference)]
                        )
        self._accelerating_kick = self._kicks[0]
        self._shrinking_drift = self._elements[-1]

        self.p_increment = p_increment

        if phase_lock:
            self._phaselock(gamma_reference, charge)

        '''Take care of possible memory leakage when accessing with many
        different gamma values without tracking while setting
        RFSystems.p_increment != 0. Many dict entries will be generated!
        '''
        self._rfbuckets = {}

        self._voltages = utils.ListProxy(self._kicks, "voltage")
        self._harmonics = utils.ListProxy(self._kicks, "harmonic")
        self._phi_offsets = utils.ListProxy(self._kicks, "phi_offset")
        # SORRY FOR THE FOLLOWING CODE!
        # any write access to the above ListProxy instances changes
        # Kick parameters and should therefore result in
        # discarding all saved RFBucket instances:
        voltages_setitem = attach_clean_buckets(
            self._voltages._rewritable_setitem, self)
        harmonics_setitem = attach_clean_buckets(
            self._harmonics._rewritable_setitem, self)
        phi_offsets_setitem = attach_clean_buckets(
            self._phi_offsets._rewritable_setitem, self)

        self._voltages._rewritable_setitem = MethodType(
            voltages_setitem, self._voltages)
        self._harmonics._rewritable_setitem = MethodType(
            harmonics_setitem, self._harmonics)
        self._phi_offsets._rewritable_setitem = MethodType(
            phi_offsets_setitem, self._phi_offsets)
        # any suggestions to improve readibility highly appreciated :-)

    @property
    def voltages(self):
        """List of Kick voltages, ONLY use this interface in RFSystems
        to access and modify any Kick voltage.
        (Otherwise the get_bucket functionality is broken,
         clean_buckets will not be called if not using this interface.)
        """
        return self._voltages
    @voltages.setter
    def voltages(self, value):
        self.voltages[:] = value

    @property
    def harmonics(self):
        """List of Kick harmonics, ONLY use this interface in RFSystems
        to access and modify any Kick harmonic.
        (Otherwise the get_bucket functionality is broken,
        clean_buckets will not be called if not using this interface.)
        """
        return self._harmonics
    @harmonics.setter
    def harmonics(self, value):
        self.harmonics[:] = value

    @property
    def phi_offsets(self):
        """List of Kick phi_offsets, ONLY use this interface in
        RFSystems to access and modify any Kick phi_offset.
        (Otherwise the get_bucket functionality is broken,
        clean_buckets will not be called if not using this interface.)
        """
        return self._phi_offsets
    @phi_offsets.setter
    def phi_offsets(self, value):
        self.phi_offsets[:] = value

    @property
    def p_increment(self):
        """The increment in momentum of the accelerating Kick, i.e.
        defined by the first entry in the RF parameter lists.
        ONLY use this interface in RFSystems to access and modify
        the accelerating Kick.p_increment.
        (Otherwise the get_bucket functionality is broken,
         clean_buckets will not be called if not using this interface.)
        """
        return self._accelerating_kick.p_increment
    @p_increment.setter
    def p_increment(self, value):
        self.clean_buckets()
        self._accelerating_kick.p_increment = value
        if self._shrinking:
            self._shrinking_drift.shrinkage_p_increment = value

    def pop_kick(self, index):
        '''Remove a Kick instance from this RFSystems instance.
        Return the removed Kick instance.
        Arguments:
            - index: the index according to the defining lists
            voltages, harmonics, phi_offsets.
        Note: can only remove kicks that are not index == 0.
        The accelerating / fundamental kick cannot be removed.
        '''
        if index == 0:
            raise ValueError('Cannot remove accelerating / fundamental kick, '
                             'remove_kick(0) is not accepted.')
        kick = self._kicks.pop(index)
        return kick

    def get_bucket(self, bunch=None, gamma=None, mass=None, charge=None,
                   *args, **kwargs):
        '''Return an RFBucket instance which contains all information
        and all physical parameters of the current longitudinal RF
        configuration. (Factory method)

        Use for plotting or obtaining the Hamiltonian etc.

        Attention: For the moment it is assumed that only the
        accelerating kick (defined by the first entry in the
        parameter lists) has a non-zero p_increment.
        (see RFSystems.p_increment)

        Arguments:
        Either give a bunch or the three parameters
        (gamma, mass, charge) explicitely to return a bucket
        defined by these.
        '''

        if charge is None:
            charge = self.charge

        if mass is None:
            mass = self.mass

        try:
            bunch_signature = (bunch.gamma, bunch.mass, bunch.charge)
        except AttributeError:
            if gamma is None and bunch is not None:
                # probably someone is still using the old interface
                gamma = bunch
                self.warns('Are you trying RFSystems.get_bucket(gamma)? ' +
                           'Either give a bunch to the first argument slot ' +
                           'or use a keyword: get_bucket(gamma=gamma) . ' +
                           "I'm helping you out for now with bunch = gamma.")
            bunch_signature = (gamma, mass, charge)
        if bunch_signature not in self._rfbuckets:
            self._rfbuckets[bunch_signature] = RFBucket(
                self.circumference, bunch_signature[0], bunch_signature[1],
                bunch_signature[2], self.alpha_array, self.p_increment,
                list(self.harmonics), list(self.voltages),
                list(self.phi_offsets))
        return self._rfbuckets[bunch_signature]

    def clean_buckets(self):
        '''Erases all RFBucket records of this RFSystems instance.
        Any change of the Kick parameters should entail calling
        clean_buckets in order to update the Hamiltonian etc.
        '''
        self._rfbuckets = {}

    def phi_s(self, gamma, charge):
        beta = np.sqrt(1 - gamma**-2)
        eta0 = self.eta(0, gamma)

        V = self._accelerating_kick.voltage

        if self.p_increment == 0 and V == 0:
            return 0

        deltaE = self.p_increment * beta * c
        phi_rel = np.arcsin(deltaE / (np.abs(charge) * V))

        return phi_rel

    @staticmethod
    def _shrink_transverse_emittance(beam, geo_emittance_factor):
        """Account for the transverse geometrical emittance shrinking
        due to acceleration cooling.
        """
        beam.x *= geo_emittance_factor
        beam.xp *= geo_emittance_factor
        beam.y *= geo_emittance_factor
        beam.yp *= geo_emittance_factor

    def track(self, beam):
        try:
            self.track_transverse_shrinking(beam)
            self.track = self.track_transverse_shrinking
        except AttributeError as e:
            self.warns("Failed to apply transverse acceleration " +
                       "cooling. Caught AttributeError: \n" +
                       e.message + "\nContinue without shrinking " +
                       "transverse emittance...")
            self.track = self.track_no_transverse_shrinking

    def track_transverse_shrinking(self, beam):
        betagamma_old = beam.betagamma
        for longMap in self._elements:
            longMap.track(beam)
        if self.p_increment:
            self._shrink_transverse_emittance(
                beam, np.sqrt(betagamma_old / beam.betagamma))
            self.clean_buckets()

    def track_no_transverse_shrinking(self, beam):
        for longMap in self._elements:
            longMap.track(beam)
        if self.p_increment:
            self.clean_buckets()

    def _phaselock(self, gamma, charge):
        '''Put all _kicks other than the accelerating kick to
        zero phase difference w.r.t. the accelerating kick.
        Attention: Make sure the p_increment of each non-accelerating
        kick is set to 0 (assuming phi_offset == 0, otherwise adapt!).
        '''
        acc = self._accelerating_kick
        non_accelerating_kicks = (k for k in self._kicks if k is not acc)

        for kick in non_accelerating_kicks:
            kick._phi_lock -= (kick.harmonic/acc.harmonic *
                               self.phi_s(gamma, charge))


    # --- INTERFACE CHANGE notifications to update users of previous versions
    # --- to use the right new methods
    @property
    def rfbucket(self):
        '''non-existent anymore!'''
        raise RuntimeError('Interface change: ' +
                           'Use the get_bucket(beam) method ' +
                           'to obtain a (constant) blueprint of the ' +
                           'current state of the ' +
                           'longitudinal RF configuration.')

    @property
    def kicks(self):
        '''non-existent anymore!'''
        raise RuntimeError('Interface change: ' +
                           'Use the voltages, harmonics or phi_offsets ' +
                           'lists of RFSystems to access the kick parameters.')

    @property
    def elements(self):
        '''non-existent anymore!'''
        raise RuntimeError('Interface change: ' +
                           'Use the voltages, harmonics or phi_offsets ' +
                           'lists of RFSystems to access the kick parameters.')

    @property
    def fundamental_kick(self):
        '''non-existent anymore!'''
        raise RuntimeError('Interface change: ' +
                           'Use the voltages, harmonics or phi_offsets ' +
                           'lists of RFSystems to access the kick parameters.')

    @property
    def accelerating_kick(self):
        '''non-existent anymore!'''
        raise RuntimeError('Interface change: ' +
                           'Use the first entries of the voltages, harmonics ' +
                           'or phi_offsets lists of RFSystems to access the ' +
                           'kick parameters.')

    def set_voltage_list(self, voltage_list):
        '''non-existent anymore!'''
        raise RuntimeError('Interface change: ' +
                           'Use the list RFSystems.voltages .')

    def set_harmonic_list(self, harmonic_list):
        '''non-existent anymore!'''
        raise RuntimeError('Interface change: ' +
                           'Use the list RFSystems.harmonics .')

    def set_phi_offset_list(self, phi_offset_list):
        '''non-existent anymore!'''
        raise RuntimeError('Interface change: ' +
                           'Use the list RFSystems.phi_offsets .')

    # # should be replaced by something more general:
    # # (something along the lines of
    # #  summing over h_i * V_i * sin(phi_i?))
    # def Qs(self, gamma):
    #     beta = np.sqrt(1 - gamma**-2)
    #     p0 = m_p*np.sqrt(gamma**2 - 1)*c
    #     eta0 = self.eta(0, gamma)

    #     fc = self.fundamental_kick
    #     V = fc.voltage
    #     h = fc.harmonic

    #     return np.sqrt( e*V*np.abs(eta0)*h /
    #                    (2*np.pi*self.p0_reference*self.beta_reference*c) )


class LinearMap(LongitudinalOneTurnMap):
    '''
    Linear Map represented by a Courant-Snyder transfer matrix.
    Makes use only of the linear first order slippage factor eta.
    Higher orders are manifestly neglected:

    .. math::
    \eta(\delta = 0) = \sum_i \eta_i * \delta^i === \eta_0

    where

    .. math::
    \eta_0 := 1 / gamma_{tr}^2 - 1 / gamma^2
    '''

    def __init__(self, alpha_array, circumference, Qs, D_x=0, D_y=0,*args, **kwargs):
        '''Qs is the synchrotron tune.
        D_x, D_y are the dispersions in horizontal and vertical direction.

        !! Attention !!
        The user is responsible of making sure the dispersions match the
        dispersions of the beam which were added in the track() of the last map.
        This corresponds to the dispersion of the transverse/longitudinal map
        !following! this LinearMap (D_x_s1 of the preceding transverse map)
        Example:
        dx = np.array([1, 2., 5]) #the dispersions at the TransverseSegmentMaps
        trans_map = TransverseMap(C, segments, ax, bx, dx, ay, by, Q_x, Q_y)
        map_ = [m for m in trans_map] + [LinearMap(alpha_0, C, Q_s, D_x=???)]
        D_x = 1. # if we place the LinearMap after the transverse maps, we
                 # need to make sure the dispersion matches the dispersion
                 # added in this transverse map. This corresponds to the
                 # dispersion of the first segment of the transverse map!

        Or simply: Match the dispersion of this Element with the dispersion
        of the following transverse element.

        '''
        super(LinearMap, self).__init__(alpha_array, circumference,
                                        *args, **kwargs)
<<<<<<< HEAD
        assert (np.isscalar(Qs)), "Qs has to be a scalar"
=======
        assert (len(np.atleast_1d(Qs)) == 1), "Qs can only have one entry!"
>>>>>>> fdb49c5a
        self.Qs = Qs
        self.D_x = D_x
        self.D_y = D_y
        if len(alpha_array) > 1:
            self.warns('The higher orders in the given alpha_array are ' +
                       'manifestly neglected.')

    @clean_slices
    def track(self, beam):
        ''' Subtract the dispersion before computing a new dp, then add
        the dispersion using the new dp
        '''
        omega_0 = 2 * np.pi * beam.beta * c / self.circumference
        omega_s = self.Qs * omega_0

        dQs = 2 * np.pi * self.Qs
        cosdQs = np.cos(dQs) # use np because dQs is always a scalar
        sindQs = np.sin(dQs) # use np because dQs is always a scalar

        z0 = beam.z
        dp0 = beam.dp

        # self.eta(0, beam.gamma) is identical to using first order eta!
        beam.z = (z0 * cosdQs - self.eta(0, beam.gamma) * beam.beta * c /
                  omega_s * dp0 * sindQs)


        beam.x -= self.D_x*beam.dp
        beam.y -= self.D_y*beam.dp
        beam.dp = (dp0 * cosdQs + omega_s / self.eta(0, beam.gamma) /
                   (beam.beta * c) * z0 * sindQs)
        beam.x += self.D_x*beam.dp
        beam.y += self.D_y*beam.dp<|MERGE_RESOLUTION|>--- conflicted
+++ resolved
@@ -18,15 +18,7 @@
 from types import MethodType
 import weakref
 
-<<<<<<< HEAD
 from ..general import pmath as pm
-
-#sin = np.sin
-#cos = np.cos
-=======
-#from ..general import pmath as pm
-import numpy as pm # as soon as pmath is in develop, replace this line with above line.
->>>>>>> fdb49c5a
 
 # @TODO
 # think about flexible design to separate numerical methods
@@ -708,11 +700,7 @@
         '''
         super(LinearMap, self).__init__(alpha_array, circumference,
                                         *args, **kwargs)
-<<<<<<< HEAD
-        assert (np.isscalar(Qs)), "Qs has to be a scalar"
-=======
         assert (len(np.atleast_1d(Qs)) == 1), "Qs can only have one entry!"
->>>>>>> fdb49c5a
         self.Qs = Qs
         self.D_x = D_x
         self.D_y = D_y
