'''
@date:   11/03/2015
@author: Stefan Hegglin
This script runs all the unit tests specified in test_list
'''

import sys
import unittest

try:
    import pycuda.autoinit
except ImportError:
    has_pycuda = False
    print 'No PyCUDA installation found.'

from test_slicing import TestSlicing
from test_particles import TestParticles
from test_generators import TestParticleGenerators
from test_aperture import TestAperture
from test_simple_long_tracking import TestSimpleLongTracking
from test_transverse_tracking import TestTransverseTracking
from test_listproxy import TestListProxy
from test_detuners import TestDetuner
from test_itest_autorun import TestAutoRun
from test_cobra import TestCobra
<<<<<<< HEAD
from test_gpu_interface import TestGPUInterface
from test_dispatch import TestDispatch


=======
from test_monitor import TestMonitor
>>>>>>> 5bdfd10f

#add your test classes here
test_list = [TestSlicing,
             TestParticles,
             TestParticleGenerators,
             TestAperture,
             TestSimpleLongTracking,
             TestListProxy,
             TestDetuner,
             TestAutoRun, #uncomment to run full test suite (~ 1 min)
             TestTransverseTracking,
             TestCobra,
<<<<<<< HEAD
             TestGPUInterface,
             TestDispatch]
=======
             TestMonitor]
>>>>>>> 5bdfd10f


if __name__ == '__main__':
    test_load = unittest.TestLoader()
    case_list = []
    for case in test_list:
        test = test_load.loadTestsFromTestCase(case)
        case_list.append(test)
    test_suite = unittest.TestSuite(case_list)
    print('Running unit tests ' + str(test_list))
    runner = unittest.TextTestRunner()
    ret = not runner.run(test_suite).wasSuccessful()
    sys.exit(ret)<|MERGE_RESOLUTION|>--- conflicted
+++ resolved
@@ -23,14 +23,9 @@
 from test_detuners import TestDetuner
 from test_itest_autorun import TestAutoRun
 from test_cobra import TestCobra
-<<<<<<< HEAD
 from test_gpu_interface import TestGPUInterface
 from test_dispatch import TestDispatch
-
-
-=======
 from test_monitor import TestMonitor
->>>>>>> 5bdfd10f
 
 #add your test classes here
 test_list = [TestSlicing,
@@ -43,12 +38,9 @@
              TestAutoRun, #uncomment to run full test suite (~ 1 min)
              TestTransverseTracking,
              TestCobra,
-<<<<<<< HEAD
              TestGPUInterface,
-             TestDispatch]
-=======
+             TestDispatch,
              TestMonitor]
->>>>>>> 5bdfd10f
 
 
 if __name__ == '__main__':
